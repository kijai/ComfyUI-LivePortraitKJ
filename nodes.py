import os
import torch
import yaml
import folder_paths
import comfy.model_management as mm
import comfy.utils
import numpy as np
import cv2
from tqdm import tqdm
import gc
<<<<<<< HEAD
=======

import logging
logging.basicConfig(level=logging.INFO, format='%(asctime)s - %(levelname)s - %(message)s')
log = logging.getLogger(__name__)
>>>>>>> c2bb34d4

script_directory = os.path.dirname(os.path.abspath(__file__))

from .liveportrait.live_portrait_pipeline import LivePortraitPipeline
try:
    from .liveportrait.utils.cropper import CropperMediaPipe
except:
<<<<<<< HEAD
    raise ModuleNotFoundError("Can't load MediaPipe, MediaPipeCropper not available")
try:
    from .liveportrait.utils.cropper import CropperInsightFace
except:
    raise ModuleNotFoundError("Can't load InsightFace, InsightFaceCropper not available")
=======
    log.warning("Can't load MediaPipe, MediaPipeCropper not available")
try:
    from .liveportrait.utils.cropper import CropperInsightFace
except:
    log.warning("Can't load MediaPipe, MediaPipeCropper not available")
try:
    from .liveportrait.utils.cropper import CropperFaceAlignment
except:
    log.warning("Can't load FaceAlignment, CropperFaceAlignment not available")
>>>>>>> c2bb34d4

from .liveportrait.modules.spade_generator import SPADEDecoder
from .liveportrait.modules.warping_network import WarpingNetwork
from .liveportrait.modules.motion_extractor import MotionExtractor
from .liveportrait.modules.appearance_feature_extractor import (
    AppearanceFeatureExtractor,
)
from .liveportrait.modules.stitching_retargeting_network import (
    StitchingRetargetingNetwork,
)
from .liveportrait.utils.camera import get_rotation_matrix
from .liveportrait.utils.crop import _transform_img_kornia

<<<<<<< HEAD
import logging
logging.basicConfig(level=logging.INFO, format='%(asctime)s - %(levelname)s - %(message)s')
log = logging.getLogger(__name__)
=======
>>>>>>> c2bb34d4

class InferenceConfig:
    def __init__(
        self,
        flag_use_half_precision=True,
        flag_lip_zero=True,
        lip_zero_threshold=0.03,
        flag_eye_retargeting=False,
        flag_lip_retargeting=False,
        flag_stitching=True,
        input_shape=(256, 256),
        device_id=0,
        flag_do_rot=True,
    ):
        self.flag_use_half_precision = flag_use_half_precision
        self.flag_lip_zero = flag_lip_zero
        self.lip_zero_threshold = lip_zero_threshold
        self.flag_eye_retargeting = flag_eye_retargeting
        self.flag_lip_retargeting = flag_lip_retargeting
        self.flag_stitching = flag_stitching
        self.input_shape = input_shape
        self.device_id = device_id
        self.flag_do_rot = flag_do_rot
        
class DownloadAndLoadLivePortraitModels:
    @classmethod
    def INPUT_TYPES(s):
        return {
            "required": {},
            "optional": {
                "precision": (
                    [
                        "fp16",
                        "fp32",
                        "auto",
                    ],
                    {"default": "auto"},
                ),
<<<<<<< HEAD
=======
                "mode": (
                    [
                        "human",
                        "animal",
                    ],
                ),
>>>>>>> c2bb34d4
            },
        }

    RETURN_TYPES = ("LIVEPORTRAITPIPE",)
    RETURN_NAMES = ("live_portrait_pipe",)
    FUNCTION = "loadmodel"
    CATEGORY = "LivePortrait"

<<<<<<< HEAD
    def loadmodel(self, precision="fp16"):
=======
    def loadmodel(self, precision="fp16", mode="human"):
>>>>>>> c2bb34d4
        device = mm.get_torch_device()
        mm.soft_empty_cache()

        if precision == 'auto':
            try:
                if mm.is_device_mps(device):
                    log.info("LivePortrait using fp32 for MPS")
                    dtype = 'fp32'
                elif mm.should_use_fp16():
                    log.info("LivePortrait using fp16")
                    dtype = 'fp16'
                else:
                    log.info("LivePortrait using fp32")
                    dtype = 'fp32'
            except:
                raise AttributeError("ComfyUI version too old, can't autodetect properly. Set your dtypes manually.")
        else:
            dtype = precision
            log.info(f"LivePortrait using {dtype}")
<<<<<<< HEAD

        pbar = comfy.utils.ProgressBar(3)
=======
>>>>>>> c2bb34d4

        pbar = comfy.utils.ProgressBar(3)

        base_bath = os.path.join(folder_paths.models_dir, "liveportrait")
        if mode == "human":
            model_path = base_bath
        else:
            model_path = os.path.join(base_bath, "animal")
      
        if not os.path.exists(model_path):
            log.info(f"Downloading model to: {model_path}")
            from huggingface_hub import snapshot_download

            snapshot_download(
                repo_id="Kijai/LivePortrait_safetensors",
<<<<<<< HEAD
                local_dir=download_path,
=======
                ignore_patterns=["*landmark_model.pth*","*animal*"] if mode == "human" else ["*landmark_model.pth*"],
                local_dir=base_bath,
>>>>>>> c2bb34d4
                local_dir_use_symlinks=False,
            )

        model_config_path = os.path.join(
            script_directory, "liveportrait", "config", "models.yaml"
        )
        with open(model_config_path, "r") as file:
            model_config = yaml.safe_load(file)

        feature_extractor_path = os.path.join(
            model_path, "appearance_feature_extractor.safetensors"
        )
        motion_extractor_path = os.path.join(model_path, "motion_extractor.safetensors")
        warping_module_path = os.path.join(model_path, "warping_module.safetensors")
        spade_generator_path = os.path.join(model_path, "spade_generator.safetensors")
        stitching_retargeting_path = os.path.join(
            model_path, "stitching_retargeting_module.safetensors"
        )

        # init F
        model_params = model_config["model_params"][
            "appearance_feature_extractor_params"
        ]
        self.appearance_feature_extractor = AppearanceFeatureExtractor(
            **model_params
        ).to(device)
        self.appearance_feature_extractor.load_state_dict(
            comfy.utils.load_torch_file(feature_extractor_path)
        )
        self.appearance_feature_extractor.eval()
        log.info("Load appearance_feature_extractor done.")
        pbar.update(1)
        # init M
        model_params = model_config["model_params"]["motion_extractor_params"]
        self.motion_extractor = MotionExtractor(**model_params).to(device)
        self.motion_extractor.load_state_dict(
            comfy.utils.load_torch_file(motion_extractor_path)
        )
        self.motion_extractor.eval()
        log.info("Load motion_extractor done.")
        pbar.update(1)
        # init W
        model_params = model_config["model_params"]["warping_module_params"]
        self.warping_module = WarpingNetwork(**model_params).to(device)
        self.warping_module.load_state_dict(
            comfy.utils.load_torch_file(warping_module_path)
        )
        self.warping_module.eval()
        log.info("Load warping_module done.")
        pbar.update(1)
        # init G
        model_params = model_config["model_params"]["spade_generator_params"]
        self.spade_generator = SPADEDecoder(**model_params).to(device)
        self.spade_generator.load_state_dict(
            comfy.utils.load_torch_file(spade_generator_path)
        )
        self.spade_generator.eval()
        log.info("Load spade_generator done.")
        pbar.update(1)

        def filter_checkpoint_for_model(checkpoint, prefix):
            """Filter and adjust the checkpoint dictionary for a specific model based on the prefix."""
            # Create a new dictionary where keys are adjusted by removing the prefix and the model name
            filtered_checkpoint = {
                key.replace(prefix + "_module.", ""): value
                for key, value in checkpoint.items()
                if key.startswith(prefix)
            }
            return filtered_checkpoint

        config = model_config["model_params"]["stitching_retargeting_module_params"]
        checkpoint = comfy.utils.load_torch_file(stitching_retargeting_path)

        stitcher_prefix = "retarget_shoulder"
        stitcher_checkpoint = filter_checkpoint_for_model(checkpoint, stitcher_prefix)
        stitcher = StitchingRetargetingNetwork(**config.get("stitching"))
        stitcher.load_state_dict(stitcher_checkpoint)
        stitcher = stitcher.to(device).eval()

        lip_prefix = "retarget_mouth"
        lip_checkpoint = filter_checkpoint_for_model(checkpoint, lip_prefix)
        retargetor_lip = StitchingRetargetingNetwork(**config.get("lip"))
        retargetor_lip.load_state_dict(lip_checkpoint)
        retargetor_lip = retargetor_lip.to(device).eval()

        eye_prefix = "retarget_eye"
        eye_checkpoint = filter_checkpoint_for_model(checkpoint, eye_prefix)
        retargetor_eye = StitchingRetargetingNetwork(**config.get("eye"))
        retargetor_eye.load_state_dict(eye_checkpoint)
        retargetor_eye = retargetor_eye.to(device).eval()
        log.info("Load stitching_retargeting_module done.")

        self.stich_retargeting_module = {
            "stitching": stitcher,
            "lip": retargetor_lip,
            "eye": retargetor_eye,
        }

        pipeline = LivePortraitPipeline(
            self.appearance_feature_extractor,
            self.motion_extractor,
            self.warping_module,
            self.spade_generator,
            self.stich_retargeting_module,
            InferenceConfig(
                device_id=device,
                flag_use_half_precision=True if precision == "fp16" else False,
            ),
        )

        return (pipeline,)


class LivePortraitProcess:
    @classmethod
    def INPUT_TYPES(s):
        return {"required": {

            "pipeline": ("LIVEPORTRAITPIPE",),
            "crop_info": ("CROPINFO", {"default": {}}),
            "source_image": ("IMAGE",),
            "driving_images": ("IMAGE",),
            "lip_zero": ("BOOLEAN", {"default": False}),
            "lip_zero_threshold": ("FLOAT", {"default": 0.03, "min": 0.001, "max": 4.0, "step": 0.001}),
            "stitching": ("BOOLEAN", {"default": True}),
<<<<<<< HEAD
            "delta_multiplier": ("FLOAT", {"default": 1.0, "min": -10.0, "max": 10.0, "step": 0.001}),
=======
            "delta_multiplier": ("FLOAT", {"default": 1.0, "min": -100.0, "max": 100.0, "step": 0.001}),
>>>>>>> c2bb34d4
            "mismatch_method": (
                    [
                        "constant",
                        "cycle",
                        "mirror",
                        "cut"
                    ],
                    {"default": "constant"},
                ),
            
            "relative_motion_mode": (
                    [
                        "relative",
                        "source_video_smoothed",
                        "relative_rotation_only",
                        "single_frame",
                        "off"
                    ],
                ),
            "driving_smooth_observation_variance": ("FLOAT", {"default": 3e-6, "min": 1e-11, "max": 1e-2, "step": 1e-11}),
            },
            
            "optional": {
                "opt_retargeting_info": ("RETARGETINGINFO", {"default": None}),
<<<<<<< HEAD
=======
                "expression_friendly": ("BOOLEAN", {"default": False}),
                "expression_friendly_multiplier": ("FLOAT", {"default": 1.0, "min": 0.01, "max": 100.0, "step": 0.001}),
>>>>>>> c2bb34d4
            }
        }

    RETURN_TYPES = (
        "IMAGE",
        "LP_OUT",
    )
    RETURN_NAMES = (
        "cropped_image",
        "output",
    )
    FUNCTION = "process"
    CATEGORY = "LivePortrait"

    def process(
        self,
        source_image: torch.Tensor,
        driving_images: torch.Tensor,
        crop_info: dict,
        pipeline: LivePortraitPipeline,
        lip_zero: bool,
        lip_zero_threshold: float,
        stitching: bool,
        relative_motion_mode: str,
        driving_smooth_observation_variance: float,
        delta_multiplier: float = 1.0,
        mismatch_method: str = "constant",
        opt_retargeting_info: dict = None,
<<<<<<< HEAD
    ):
        if driving_images.shape[0] < source_image.shape[0]:
            raise ValueError("The number of driving images should be larger than the number of source images.")
=======
        expression_friendly: bool = False,
        expression_friendly_multiplier: float = 1.0,
    ):
        if driving_images.shape[0] < source_image.shape[0]:
            raise ValueError("The number of driving images should be larger than the number of source images.")
        if expression_friendly and source_image.shape[0] > 1:
            raise ValueError("expression_friendly works only with single source image")
>>>>>>> c2bb34d4
        
        if opt_retargeting_info is not None:
            pipeline.live_portrait_wrapper.cfg.flag_eye_retargeting = opt_retargeting_info["eye_retargeting"]
            pipeline.live_portrait_wrapper.cfg.eyes_retargeting_multiplier = (opt_retargeting_info["eyes_retargeting_multiplier"])
            pipeline.live_portrait_wrapper.cfg.flag_lip_retargeting = opt_retargeting_info["lip_retargeting"]
            pipeline.live_portrait_wrapper.cfg.lip_retargeting_multiplier = (opt_retargeting_info["lip_retargeting_multiplier"])
            driving_landmarks = opt_retargeting_info["driving_landmarks"]
        else:
            pipeline.live_portrait_wrapper.cfg.flag_eye_retargeting = False
            pipeline.live_portrait_wrapper.cfg.eyes_retargeting_multiplier = 1.0
            pipeline.live_portrait_wrapper.cfg.flag_lip_retargeting = False
            pipeline.live_portrait_wrapper.cfg.lip_retargeting_multiplier = 1.0
            driving_landmarks = None

        pipeline.live_portrait_wrapper.cfg.flag_stitching = stitching
        pipeline.live_portrait_wrapper.cfg.flag_lip_zero = lip_zero
        pipeline.live_portrait_wrapper.cfg.lip_zero_threshold = lip_zero_threshold

        if lip_zero and opt_retargeting_info is not None:
            log.warning("Warning: lip_zero only has an effect with lip or eye retargeting")
        
        if driving_images.shape[1] != 256 or driving_images.shape[2] != 256:
            driving_images_256 = comfy.utils.common_upscale(driving_images.permute(0, 3, 1, 2), 256, 256, "lanczos", "disabled")
        else:
            driving_images_256 = driving_images.permute(0, 3, 1, 2)

        if pipeline.live_portrait_wrapper.cfg.flag_use_half_precision:
            driving_images_256 = driving_images_256.to(torch.float16)

        out = pipeline.execute(
            driving_images_256, 
            crop_info, 
            driving_landmarks,
            delta_multiplier,
            relative_motion_mode,
            driving_smooth_observation_variance,
<<<<<<< HEAD
            mismatch_method
=======
            mismatch_method,
            expression_friendly=expression_friendly,
            driving_multiplier=expression_friendly_multiplier,
>>>>>>> c2bb34d4
        )

        total_frames = len(out["out_list"])
      
        if total_frames > 1:
            cropped_image_list = []
            for i in (range(total_frames)):
                if not out["out_list"][i]:
                    cropped_image_list.append(torch.zeros(1, 512, 512, 3, dtype=torch.float32, device = "cpu"))
                else:
                    cropped_image = torch.clamp(out["out_list"][i]["out"], 0, 1).permute(0, 2, 3, 1).cpu()
                    cropped_image_list.append(cropped_image)

            cropped_out_tensors = torch.cat(cropped_image_list, dim=0)
        else:
            cropped_out_tensors = torch.clamp(out["out_list"][0]["out"], 0, 1).permute(0, 2, 3, 1)
      
        return (cropped_out_tensors, out,)
    
class LivePortraitComposite:
    @classmethod
    def INPUT_TYPES(s):
        return {"required": {

            "source_image": ("IMAGE",),
            "cropped_image": ("IMAGE",),
            "liveportrait_out": ("LP_OUT", ),
            },
            "optional": {
                "mask": ("MASK", {"default": None}),
            }
        }

    RETURN_TYPES = (
        "IMAGE",
        "MASK",
    )
    RETURN_NAMES = (
        "full_images",
        "mask",
    )
    FUNCTION = "process"
    CATEGORY = "LivePortrait"

    def process(self, source_image, cropped_image, liveportrait_out, mask=None):
        mm.soft_empty_cache()
        gc.collect()
        device = mm.get_torch_device()
        if mm.is_device_mps(device): 
            device = torch.device('cpu') #this function returns NaNs on MPS, defaulting to CPU

        B, H, W, C = source_image.shape
        source_image = source_image.permute(0, 3, 1, 2) # B,H,W,C -> B,C,H,W
        cropped_image = cropped_image.permute(0, 3, 1, 2)

        if mask is not None:
<<<<<<< HEAD
            crop_mask = mask.unsqueeze(-1).expand(-1, -1, -1, 3)
=======
            if len(mask.size())==2:
                crop_mask = mask.unsqueeze(0).unsqueeze(-1).expand(-1, -1, -1, 3)
            else:    
                crop_mask = mask.unsqueeze(-1).expand(-1, -1, -1, 3)
>>>>>>> c2bb34d4
        else:
            log.info("Using default mask template")
            crop_mask = cv2.imread(os.path.join(script_directory, "liveportrait", "utils", "resources", "mask_template.png"), cv2.IMREAD_COLOR)
            crop_mask = torch.from_numpy(crop_mask)
            crop_mask = crop_mask.unsqueeze(0).float() / 255.0

        crop_info = liveportrait_out["crop_info"]
        composited_image_list = []
        out_mask_list = []

        total_frames = len(liveportrait_out["out_list"])
        log.info(f"Total frames: {total_frames}")

        pbar = comfy.utils.ProgressBar(total_frames)
        for i in tqdm(range(total_frames), desc='Compositing..', total=total_frames):
            safe_index = min(i, len(crop_info["crop_info_list"]) - 1)

            if liveportrait_out["mismatch_method"] == "cut":
                source_frame = source_image[safe_index].unsqueeze(0).to(device)
            else:
                source_frame = _get_source_frame(source_image, i, liveportrait_out["mismatch_method"]).unsqueeze(0).to(device)

            if not liveportrait_out["out_list"][i]:
                composited_image_list.append(source_frame.cpu())
                out_mask_list.append(torch.zeros((1, 3, H, W), device="cpu"))
            else:
                cropped_image = torch.clamp(liveportrait_out["out_list"][i]["out"], 0, 1).permute(0, 2, 3, 1)

                # Transform and blend             
                cropped_image_to_original = _transform_img_kornia(
                    cropped_image,
                    crop_info["crop_info_list"][safe_index]["M_c2o"],
                    dsize=(W, H),
                    device=device
                    )

                mask_ori = _transform_img_kornia(
<<<<<<< HEAD
                    crop_mask,
=======
                    crop_mask[min(i,len(crop_mask)-1)].unsqueeze(0),
>>>>>>> c2bb34d4
                    crop_info["crop_info_list"][safe_index]["M_c2o"],
                    dsize=(W, H),
                    device=device
                    )
               
                cropped_image_to_original_blend = torch.clip(
                        mask_ori * cropped_image_to_original + (1 - mask_ori) * source_frame, 0, 1
                        )

                composited_image_list.append(cropped_image_to_original_blend.cpu())
                out_mask_list.append(mask_ori.cpu())
            pbar.update(1)

        full_tensors_out = torch.cat(composited_image_list, dim=0)
        full_tensors_out = full_tensors_out.permute(0, 2, 3, 1)

        mask_tensors_out = torch.cat(out_mask_list, dim=0)
        mask_tensors_out = mask_tensors_out[:, 0, :, :]
        
        return (
            full_tensors_out.float(), 
            mask_tensors_out.float()
            )
    
def _get_source_frame(source, idx, method):
        if source.shape[0] == 1:
            return source[0]

        if method == "constant":
            return source[min(idx, source.shape[0] - 1)]
        elif method == "cycle":
            return source[idx % source.shape[0]]
        elif method == "mirror":
            cycle_length = 2 * source.shape[0] - 2
            mirror_idx = idx % cycle_length
            if mirror_idx >= source.shape[0]:
                mirror_idx = cycle_length - mirror_idx
            return source[mirror_idx]

class LivePortraitLoadCropper:
    @classmethod
    def INPUT_TYPES(s):
        return {"required": {

            "onnx_device": (
                    ['CPU', 'CUDA', 'ROCM', 'CoreML'], {
                        "default": 'CPU'
                    }),
            "keep_model_loaded": ("BOOLEAN", {"default": True})
<<<<<<< HEAD
            },           
=======
            },
            "optional": {
                "detection_threshold": ("FLOAT", {"default": 0.5, "min": 0.05, "max": 1.0, "step": 0.01}),
            },
>>>>>>> c2bb34d4
        }

    RETURN_TYPES = ("LPCROPPER",)
    RETURN_NAMES = ("cropper",)
    FUNCTION = "crop"
    CATEGORY = "LivePortrait"

<<<<<<< HEAD
    def crop(self, onnx_device, keep_model_loaded):
        cropper_init_config = {
            'keep_model_loaded': keep_model_loaded,
            'onnx_device': onnx_device
=======
    def crop(self, onnx_device, keep_model_loaded, detection_threshold=0.5):
        cropper_init_config = {
            'keep_model_loaded': keep_model_loaded,
            'onnx_device': onnx_device,
            'detection_threshold': detection_threshold
>>>>>>> c2bb34d4
        }
        
        if not hasattr(self, 'cropper') or self.cropper is None or self.current_config != cropper_init_config:
            self.current_config = cropper_init_config
            self.cropper = CropperInsightFace(**cropper_init_config)

        return (self.cropper,)

class LivePortraitLoadMediaPipeCropper:
    @classmethod
    def INPUT_TYPES(s):
        return {"required": {

            "landmarkrunner_onnx_device": (
<<<<<<< HEAD
                    ['CPU', 'CUDA', 'ROCM', 'CoreML'], {
=======
                    ['CPU', 'CUDA', 'ROCM', 'CoreML', 'torch_gpu'], {
>>>>>>> c2bb34d4
                        "default": 'CPU'
                    }),
            "keep_model_loaded": ("BOOLEAN", {"default": True})
            },           
        }

    RETURN_TYPES = ("LPCROPPER",)
    RETURN_NAMES = ("cropper",)
    FUNCTION = "crop"
    CATEGORY = "LivePortrait"

    def crop(self, landmarkrunner_onnx_device, keep_model_loaded):
        cropper_init_config = {
            'keep_model_loaded': keep_model_loaded,
            'onnx_device': landmarkrunner_onnx_device
        }
        
        if not hasattr(self, 'cropper') or self.cropper is None or self.current_config != cropper_init_config:
            self.current_config = cropper_init_config
            self.cropper = CropperMediaPipe(**cropper_init_config)

        return (self.cropper,)
    
<<<<<<< HEAD
=======
class LivePortraitLoadFaceAlignmentCropper:
    @classmethod
    def INPUT_TYPES(s):
        return {"required": {
            "face_detector": (
                    ['blazeface', 'blazeface_back_camera', 'sfd'], {
                        "default": 'blazeface_back_camera'
                    }),

            "landmarkrunner_device": (
                    ['CPU', 'CUDA', 'ROCM', 'CoreML', 'torch_gpu'], {
                        "default": 'torch_gpu'
                    }),
            "face_detector_device": (
                    ['cuda', 'cpu', 'mps'], {
                        "default": 'cuda'
                    }),

            "face_detector_dtype": (
                    [
                        "fp16",
                        "bf16",
                        "fp32",
                    ],
                    {"default": "fp16"},
                ),
            "keep_model_loaded": ("BOOLEAN", {"default": True})

            },           
        }

    RETURN_TYPES = ("LPCROPPER",)
    RETURN_NAMES = ("cropper",)
    FUNCTION = "crop"
    CATEGORY = "LivePortrait"

    def crop(self, landmarkrunner_device, keep_model_loaded, face_detector, face_detector_device, face_detector_dtype):
        dtype = {"bf16": torch.bfloat16, "fp16": torch.float16, "fp32": torch.float32}[face_detector_dtype]
        cropper_init_config = {
            'keep_model_loaded': keep_model_loaded,
            'onnx_device': landmarkrunner_device,
            'face_detector_device': face_detector_device,
            'face_detector': face_detector,
            'face_detector_dtype': dtype
        }
        
        if not hasattr(self, 'cropper') or self.cropper is None or self.current_config != cropper_init_config:
            self.current_config = cropper_init_config
            self.cropper = CropperFaceAlignment(**cropper_init_config)

        return (self.cropper,)
    
>>>>>>> c2bb34d4
class LivePortraitCropper:
    @classmethod
    def INPUT_TYPES(s):
        return {"required": {
            "pipeline": ("LIVEPORTRAITPIPE",),
            "cropper": ("LPCROPPER",),
            "source_image": ("IMAGE",),
            "dsize": ("INT", {"default": 512, "min": 64, "max": 2048}),
            "scale": ("FLOAT", {"default": 2.3, "min": 1.0, "max": 4.0, "step": 0.01}),
            "vx_ratio": ("FLOAT", {"default": 0.0, "min": -1.0, "max": 1.0, "step": 0.001}),
            "vy_ratio": ("FLOAT", {"default": -0.125, "min": -1.0, "max": 1.0, "step": 0.001}),
            "face_index": ("INT", {"default": 0, "min": 0, "max": 100}),
            "face_index_order": (
                    [
                        'large-small', 
                        'left-right', 
                        'right-left',
                        'top-bottom',
                        'bottom-top',
                        'small-large',
                        'distance-from-retarget-face'
                     ],
                    ),
            "rotate": ("BOOLEAN", {"default": True}),
            },           
        }

    RETURN_TYPES = ("IMAGE", "CROPINFO",)
    RETURN_NAMES = ("cropped_image", "crop_info",)
    FUNCTION = "process"
    CATEGORY = "LivePortrait"

    def process(self, pipeline, cropper, source_image, dsize, scale, vx_ratio, vy_ratio, face_index, face_index_order, rotate):
        source_image_np = (source_image.contiguous() * 255).byte().numpy()

        # Initialize lists
        crop_info_list = []
        cropped_images_list = []
        source_info = []
        source_rot_list = []
        f_s_list = []
        x_s_list = []
        
        # Initialize a progress bar for the combined operation
        pbar = comfy.utils.ProgressBar(len(source_image_np))
        for i in tqdm(range(len(source_image_np)), desc='Detecting, cropping, and processing..', total=len(source_image_np)):
            # Cropping operation
            crop_info, cropped_image_256 = cropper.crop_single_image(source_image_np[i], dsize, scale, vy_ratio, vx_ratio, face_index, face_index_order, rotate)
            
            # Processing source images
            if crop_info:
                crop_info_list.append(crop_info)

                cropped_images_list.append(cropped_image_256)

                I_s = pipeline.live_portrait_wrapper.prepare_source(cropped_image_256)

                x_s_info = pipeline.live_portrait_wrapper.get_kp_info(I_s)
                source_info.append(x_s_info)

                x_s = pipeline.live_portrait_wrapper.transform_keypoint(x_s_info)
                x_s_list.append(x_s)

                R_s = get_rotation_matrix(x_s_info["pitch"], x_s_info["yaw"], x_s_info["roll"])
                source_rot_list.append(R_s)

                f_s = pipeline.live_portrait_wrapper.extract_feature_3d(I_s)
                f_s_list.append(f_s)

                del I_s
                
            else:
                log.warning(f"Warning: No face detected on frame {str(i)}, skipping") 
                cropped_images_list.append(np.zeros((256, 256, 3), dtype=np.uint8))
                crop_info_list.append(None)
                f_s_list.append(None)
                x_s_list.append(None)
                source_info.append(None)
                source_rot_list.append(None)
        
            # Update progress bar
            pbar.update(1)
        
        cropped_tensors_out = (
            torch.stack([torch.from_numpy(np_array) for np_array in cropped_images_list])
            / 255
        )
        
        crop_info_dict = {
            'crop_info_list': crop_info_list,
            'source_rot_list': source_rot_list,
            'f_s_list': f_s_list,
            'x_s_list': x_s_list,
            'source_info': source_info
        }

        return (cropped_tensors_out, crop_info_dict)

class LivePortraitRetargeting:
    @classmethod
    def INPUT_TYPES(s):
        return {"required": {
            "driving_crop_info": ("CROPINFO", {"default": []}),
            "eye_retargeting": ("BOOLEAN", {"default": False}),
            "eyes_retargeting_multiplier": ("FLOAT", {"default": 1.0, "min": 0.01, "max": 10.0, "step": 0.001}),
            "lip_retargeting": ("BOOLEAN", {"default": False}),
            "lip_retargeting_multiplier": ("FLOAT", {"default": 1.0, "min": 0.01, "max": 10.0, "step": 0.001}),
            },
        }
<<<<<<< HEAD

    RETURN_TYPES = ("RETARGETINGINFO",)
    RETURN_NAMES = ("retargeting_info",)
    FUNCTION = "process"
    CATEGORY = "LivePortrait"

    def process(self, driving_crop_info, eye_retargeting, eyes_retargeting_multiplier, lip_retargeting, lip_retargeting_multiplier):

        driving_landmarks = []
        for crop in driving_crop_info["crop_info_list"]:
            driving_landmarks.append(crop['lmk_crop'])
                          
        retargeting_info = {
            'eye_retargeting': eye_retargeting,
            'eyes_retargeting_multiplier': eyes_retargeting_multiplier,
            'lip_retargeting': lip_retargeting,
            'lip_retargeting_multiplier': lip_retargeting_multiplier,
            'driving_landmarks': driving_landmarks
        }

        return (retargeting_info,)
=======
>>>>>>> c2bb34d4

    RETURN_TYPES = ("RETARGETINGINFO",)
    RETURN_NAMES = ("retargeting_info",)
    FUNCTION = "process"
    CATEGORY = "LivePortrait"

<<<<<<< HEAD
class KeypointsToImage:
    @classmethod
    def INPUT_TYPES(s):
        return {"required": {
            "crop_info": ("CROPINFO", {"default": []}),
            },
        }

=======
    def process(self, driving_crop_info, eye_retargeting, eyes_retargeting_multiplier, lip_retargeting, lip_retargeting_multiplier):

        driving_landmarks = []
        for crop in driving_crop_info["crop_info_list"]:
            driving_landmarks.append(crop['lmk_crop'])
                          
        retargeting_info = {
            'eye_retargeting': eye_retargeting,
            'eyes_retargeting_multiplier': eyes_retargeting_multiplier,
            'lip_retargeting': lip_retargeting,
            'lip_retargeting_multiplier': lip_retargeting_multiplier,
            'driving_landmarks': driving_landmarks
        }

        return (retargeting_info,)


class KeypointsToImage:
    @classmethod
    def INPUT_TYPES(s):
        return {"required": {
            "crop_info": ("CROPINFO", {"default": []}),
            "draw_lines": ("BOOLEAN", {"default": False}),
            },
        }

>>>>>>> c2bb34d4
    RETURN_TYPES = ("IMAGE",)
    RETURN_NAMES = ("keypoints_image",)
    FUNCTION = "drawkeypoints"
    CATEGORY = "LivePortrait"

<<<<<<< HEAD
    def drawkeypoints(self, crop_info):
        height, width = crop_info["crop_info_list"][0]['input_image_size']
=======
    def drawkeypoints(self, crop_info, draw_lines):
        #           left upper eye | left lower eye | right upper eye | right lower eye | upper lip top | lower lip bottom | upper lip bottom | lower lip top | jawline         | left eyebrow | right eyebrow | nose            | left pupil    | right pupil  |  nose center
        indices = [                  12,               24,              37,               48,             66,                85,                96,             108,              145,           165,            185,             197,             198,            199,          203]
        colorlut = [(0, 0, 255),     (0, 255, 0),     (0, 0, 255),      (0, 255, 0),      (255, 0, 0),    (255, 0, 255),     (255, 255, 0),     (0, 255, 255),  (128, 128, 128), (128, 128, 0), (128, 128, 0),   (0,128,128),    (255, 255,255),   (255, 255,255), (255,255,255)]
        colors = []
        c = 0
        for i in range(203):
            if i == indices[c]:
                c+=1
            colors.append(colorlut[c])
        try:
            height, width = crop_info["crop_info_list"][0]['input_image_size']
        except:
            height, width = 512, 512
>>>>>>> c2bb34d4
        keypoints_img_list = []
        pbar = comfy.utils.ProgressBar(len(crop_info))
        for crop in crop_info["crop_info_list"]:
            if crop:
                keypoints = crop['lmk_crop'].copy()
<<<<<<< HEAD
                # Draw each landmark as a circle
                blank_image = np.zeros((height, width, 3), dtype=np.uint8) * 255
                for (x, y) in keypoints:
                    # Ensure the coordinates are within the dimensions of the blank image
                    if 0 <= x < width and 0 <= y < height:
                        cv2.circle(blank_image, (int(x), int(y)), radius=2, color=(0, 0, 255))

=======
                blank_image = np.zeros((height, width, 3), dtype=np.uint8) * 255
                
                if draw_lines:
                    start_idx = 0
                    for end_idx in indices:
                        color = colors[start_idx]
                        for i in range(start_idx, end_idx - 1):
                            pt1 = tuple(map(int, keypoints[i]))
                            pt2 = tuple(map(int, keypoints[i+1]))
                            if all(0 <= c < d for c, d in zip(pt1 + pt2, (width, height) * 2)):
                                cv2.line(blank_image, pt1, pt2, color, thickness=1)
                        if end_idx == start_idx +1:
                            x,y = keypoints[start_idx]
                            cv2.circle(blank_image, (int(x), int(y)), radius=1, thickness=-1, color=colors[start_idx])
                              
                        start_idx = end_idx
                else:
                    for index, (x, y) in enumerate(keypoints):
                        cv2.circle(blank_image, (int(x), int(y)), radius=1, thickness=-1, color=colors[index])
                
>>>>>>> c2bb34d4
                keypoints_image = cv2.cvtColor(blank_image, cv2.COLOR_BGR2RGB)
            else:
                keypoints_image = np.zeros((height, width, 3), dtype=np.uint8) * 255
            keypoints_img_list.append(keypoints_image)
            pbar.update(1)

        keypoints_img_tensor = (
            torch.stack([torch.from_numpy(np_array) for np_array in keypoints_img_list]) / 255).float()

<<<<<<< HEAD

=======
>>>>>>> c2bb34d4
        return (keypoints_img_tensor,)

class KeypointScaler:
    @classmethod
    def INPUT_TYPES(s):
        return {"required": {
                "crop_info": ("CROPINFO", {"default": {}}),
                "scale": ("FLOAT", {"default": 1.0, "min": 0.01, "max": 10.0, "step": 0.001}),
                "offset_x": ("INT", {"default": 0, "min": -1024, "max": 1024, "step": 1}),
                "offset_y": ("INT", {"default": 0, "min": -1024, "max": 1024, "step": 1}),

            }
        }

    RETURN_TYPES = ("CROPINFO", "IMAGE",)
    RETURN_NAMES = ("crop_info", "keypoints_image",)
    FUNCTION = "process"
    CATEGORY = "LivePortrait"

    def process(self, crop_info, offset_x, offset_y, scale):

        keypoints = crop_info['crop_info']['lmk_crop'].copy()
<<<<<<< HEAD

        # Create an offset array
        # Calculate the centroid of the keypoints
        centroid = keypoints.mean(axis=0)

        # Translate keypoints to origin by subtracting the centroid
        translated_keypoints = keypoints - centroid

        # Scale the translated keypoints
        scaled_keypoints = translated_keypoints * scale

        # Translate scaled keypoints back to original position and then apply the offset
        final_keypoints = scaled_keypoints + centroid + np.array([offset_x, offset_y])

        crop_info['crop_info']['lmk_crop'] = final_keypoints #fix this

=======

        # Create an offset array
        # Calculate the centroid of the keypoints
        centroid = keypoints.mean(axis=0)

        # Translate keypoints to origin by subtracting the centroid
        translated_keypoints = keypoints - centroid

        # Scale the translated keypoints
        scaled_keypoints = translated_keypoints * scale

        # Translate scaled keypoints back to original position and then apply the offset
        final_keypoints = scaled_keypoints + centroid + np.array([offset_x, offset_y])

        crop_info['crop_info']['lmk_crop'] = final_keypoints #fix this

>>>>>>> c2bb34d4
        # Draw each landmark as a circle
        width, height = 512, 512
        blank_image = np.zeros((height, width, 3), dtype=np.uint8) * 255
        for (x, y) in final_keypoints:
            # Ensure the coordinates are within the dimensions of the blank image
            if 0 <= x < width and 0 <= y < height:
                cv2.circle(blank_image, (int(x), int(y)), radius=2, color=(0, 0, 255))

        keypoints_image = cv2.cvtColor(blank_image, cv2.COLOR_BGR2RGB)
        keypoints_image_tensor = torch.from_numpy(keypoints_image) / 255
        keypoints_image_tensor = keypoints_image_tensor.unsqueeze(0).cpu().float()
        
        return (crop_info, keypoints_image_tensor,)

NODE_CLASS_MAPPINGS = {
    "DownloadAndLoadLivePortraitModels": DownloadAndLoadLivePortraitModels,
    "LivePortraitProcess": LivePortraitProcess,
    "LivePortraitCropper": LivePortraitCropper,
    "LivePortraitRetargeting": LivePortraitRetargeting,
    #"KeypointScaler": KeypointScaler,
    "KeypointsToImage": KeypointsToImage,
    "LivePortraitLoadCropper": LivePortraitLoadCropper,
    "LivePortraitLoadMediaPipeCropper": LivePortraitLoadMediaPipeCropper,
<<<<<<< HEAD
=======
    "LivePortraitLoadFaceAlignmentCropper": LivePortraitLoadFaceAlignmentCropper,
>>>>>>> c2bb34d4
    "LivePortraitComposite": LivePortraitComposite,
}
NODE_DISPLAY_NAME_MAPPINGS = {
    "DownloadAndLoadLivePortraitModels": "(Down)Load LivePortraitModels",
    "LivePortraitProcess": "LivePortrait Process",
    "LivePortraitCropper": "LivePortrait Cropper",
    "LivePortraitRetargeting": "LivePortrait Retargeting",
    #"KeypointScaler": "KeypointScaler",
    "KeypointsToImage": "LivePortrait KeypointsToImage",
    "LivePortraitLoadCropper": "LivePortrait Load InsightFaceCropper",
    "LivePortraitLoadMediaPipeCropper": "LivePortrait Load MediaPipeCropper",
<<<<<<< HEAD
=======
    "LivePortraitLoadFaceAlignmentCropper": "LivePortrait Load FaceAlignmentCropper",
>>>>>>> c2bb34d4
    "LivePortraitComposite": "LivePortrait Composite",
    }<|MERGE_RESOLUTION|>--- conflicted
+++ resolved
@@ -8,13 +8,10 @@
 import cv2
 from tqdm import tqdm
 import gc
-<<<<<<< HEAD
-=======
 
 import logging
 logging.basicConfig(level=logging.INFO, format='%(asctime)s - %(levelname)s - %(message)s')
 log = logging.getLogger(__name__)
->>>>>>> c2bb34d4
 
 script_directory = os.path.dirname(os.path.abspath(__file__))
 
@@ -22,13 +19,6 @@
 try:
     from .liveportrait.utils.cropper import CropperMediaPipe
 except:
-<<<<<<< HEAD
-    raise ModuleNotFoundError("Can't load MediaPipe, MediaPipeCropper not available")
-try:
-    from .liveportrait.utils.cropper import CropperInsightFace
-except:
-    raise ModuleNotFoundError("Can't load InsightFace, InsightFaceCropper not available")
-=======
     log.warning("Can't load MediaPipe, MediaPipeCropper not available")
 try:
     from .liveportrait.utils.cropper import CropperInsightFace
@@ -38,7 +28,6 @@
     from .liveportrait.utils.cropper import CropperFaceAlignment
 except:
     log.warning("Can't load FaceAlignment, CropperFaceAlignment not available")
->>>>>>> c2bb34d4
 
 from .liveportrait.modules.spade_generator import SPADEDecoder
 from .liveportrait.modules.warping_network import WarpingNetwork
@@ -52,12 +41,6 @@
 from .liveportrait.utils.camera import get_rotation_matrix
 from .liveportrait.utils.crop import _transform_img_kornia
 
-<<<<<<< HEAD
-import logging
-logging.basicConfig(level=logging.INFO, format='%(asctime)s - %(levelname)s - %(message)s')
-log = logging.getLogger(__name__)
-=======
->>>>>>> c2bb34d4
 
 class InferenceConfig:
     def __init__(
@@ -96,15 +79,12 @@
                     ],
                     {"default": "auto"},
                 ),
-<<<<<<< HEAD
-=======
                 "mode": (
                     [
                         "human",
                         "animal",
                     ],
                 ),
->>>>>>> c2bb34d4
             },
         }
 
@@ -113,11 +93,7 @@
     FUNCTION = "loadmodel"
     CATEGORY = "LivePortrait"
 
-<<<<<<< HEAD
-    def loadmodel(self, precision="fp16"):
-=======
     def loadmodel(self, precision="fp16", mode="human"):
->>>>>>> c2bb34d4
         device = mm.get_torch_device()
         mm.soft_empty_cache()
 
@@ -137,11 +113,6 @@
         else:
             dtype = precision
             log.info(f"LivePortrait using {dtype}")
-<<<<<<< HEAD
-
-        pbar = comfy.utils.ProgressBar(3)
-=======
->>>>>>> c2bb34d4
 
         pbar = comfy.utils.ProgressBar(3)
 
@@ -157,12 +128,8 @@
 
             snapshot_download(
                 repo_id="Kijai/LivePortrait_safetensors",
-<<<<<<< HEAD
-                local_dir=download_path,
-=======
                 ignore_patterns=["*landmark_model.pth*","*animal*"] if mode == "human" else ["*landmark_model.pth*"],
                 local_dir=base_bath,
->>>>>>> c2bb34d4
                 local_dir_use_symlinks=False,
             )
 
@@ -288,11 +255,7 @@
             "lip_zero": ("BOOLEAN", {"default": False}),
             "lip_zero_threshold": ("FLOAT", {"default": 0.03, "min": 0.001, "max": 4.0, "step": 0.001}),
             "stitching": ("BOOLEAN", {"default": True}),
-<<<<<<< HEAD
-            "delta_multiplier": ("FLOAT", {"default": 1.0, "min": -10.0, "max": 10.0, "step": 0.001}),
-=======
             "delta_multiplier": ("FLOAT", {"default": 1.0, "min": -100.0, "max": 100.0, "step": 0.001}),
->>>>>>> c2bb34d4
             "mismatch_method": (
                     [
                         "constant",
@@ -317,11 +280,8 @@
             
             "optional": {
                 "opt_retargeting_info": ("RETARGETINGINFO", {"default": None}),
-<<<<<<< HEAD
-=======
                 "expression_friendly": ("BOOLEAN", {"default": False}),
                 "expression_friendly_multiplier": ("FLOAT", {"default": 1.0, "min": 0.01, "max": 100.0, "step": 0.001}),
->>>>>>> c2bb34d4
             }
         }
 
@@ -350,11 +310,6 @@
         delta_multiplier: float = 1.0,
         mismatch_method: str = "constant",
         opt_retargeting_info: dict = None,
-<<<<<<< HEAD
-    ):
-        if driving_images.shape[0] < source_image.shape[0]:
-            raise ValueError("The number of driving images should be larger than the number of source images.")
-=======
         expression_friendly: bool = False,
         expression_friendly_multiplier: float = 1.0,
     ):
@@ -362,7 +317,6 @@
             raise ValueError("The number of driving images should be larger than the number of source images.")
         if expression_friendly and source_image.shape[0] > 1:
             raise ValueError("expression_friendly works only with single source image")
->>>>>>> c2bb34d4
         
         if opt_retargeting_info is not None:
             pipeline.live_portrait_wrapper.cfg.flag_eye_retargeting = opt_retargeting_info["eye_retargeting"]
@@ -399,13 +353,9 @@
             delta_multiplier,
             relative_motion_mode,
             driving_smooth_observation_variance,
-<<<<<<< HEAD
-            mismatch_method
-=======
             mismatch_method,
             expression_friendly=expression_friendly,
             driving_multiplier=expression_friendly_multiplier,
->>>>>>> c2bb34d4
         )
 
         total_frames = len(out["out_list"])
@@ -462,14 +412,10 @@
         cropped_image = cropped_image.permute(0, 3, 1, 2)
 
         if mask is not None:
-<<<<<<< HEAD
-            crop_mask = mask.unsqueeze(-1).expand(-1, -1, -1, 3)
-=======
             if len(mask.size())==2:
                 crop_mask = mask.unsqueeze(0).unsqueeze(-1).expand(-1, -1, -1, 3)
             else:    
                 crop_mask = mask.unsqueeze(-1).expand(-1, -1, -1, 3)
->>>>>>> c2bb34d4
         else:
             log.info("Using default mask template")
             crop_mask = cv2.imread(os.path.join(script_directory, "liveportrait", "utils", "resources", "mask_template.png"), cv2.IMREAD_COLOR)
@@ -507,11 +453,7 @@
                     )
 
                 mask_ori = _transform_img_kornia(
-<<<<<<< HEAD
-                    crop_mask,
-=======
                     crop_mask[min(i,len(crop_mask)-1)].unsqueeze(0),
->>>>>>> c2bb34d4
                     crop_info["crop_info_list"][safe_index]["M_c2o"],
                     dsize=(W, H),
                     device=device
@@ -561,14 +503,10 @@
                         "default": 'CPU'
                     }),
             "keep_model_loaded": ("BOOLEAN", {"default": True})
-<<<<<<< HEAD
-            },           
-=======
             },
             "optional": {
                 "detection_threshold": ("FLOAT", {"default": 0.5, "min": 0.05, "max": 1.0, "step": 0.01}),
             },
->>>>>>> c2bb34d4
         }
 
     RETURN_TYPES = ("LPCROPPER",)
@@ -576,18 +514,11 @@
     FUNCTION = "crop"
     CATEGORY = "LivePortrait"
 
-<<<<<<< HEAD
-    def crop(self, onnx_device, keep_model_loaded):
-        cropper_init_config = {
-            'keep_model_loaded': keep_model_loaded,
-            'onnx_device': onnx_device
-=======
     def crop(self, onnx_device, keep_model_loaded, detection_threshold=0.5):
         cropper_init_config = {
             'keep_model_loaded': keep_model_loaded,
             'onnx_device': onnx_device,
             'detection_threshold': detection_threshold
->>>>>>> c2bb34d4
         }
         
         if not hasattr(self, 'cropper') or self.cropper is None or self.current_config != cropper_init_config:
@@ -602,11 +533,7 @@
         return {"required": {
 
             "landmarkrunner_onnx_device": (
-<<<<<<< HEAD
-                    ['CPU', 'CUDA', 'ROCM', 'CoreML'], {
-=======
                     ['CPU', 'CUDA', 'ROCM', 'CoreML', 'torch_gpu'], {
->>>>>>> c2bb34d4
                         "default": 'CPU'
                     }),
             "keep_model_loaded": ("BOOLEAN", {"default": True})
@@ -630,8 +557,6 @@
 
         return (self.cropper,)
     
-<<<<<<< HEAD
-=======
 class LivePortraitLoadFaceAlignmentCropper:
     @classmethod
     def INPUT_TYPES(s):
@@ -684,7 +609,6 @@
 
         return (self.cropper,)
     
->>>>>>> c2bb34d4
 class LivePortraitCropper:
     @classmethod
     def INPUT_TYPES(s):
@@ -794,7 +718,6 @@
             "lip_retargeting_multiplier": ("FLOAT", {"default": 1.0, "min": 0.01, "max": 10.0, "step": 0.001}),
             },
         }
-<<<<<<< HEAD
 
     RETURN_TYPES = ("RETARGETINGINFO",)
     RETURN_NAMES = ("retargeting_info",)
@@ -816,39 +739,6 @@
         }
 
         return (retargeting_info,)
-=======
->>>>>>> c2bb34d4
-
-    RETURN_TYPES = ("RETARGETINGINFO",)
-    RETURN_NAMES = ("retargeting_info",)
-    FUNCTION = "process"
-    CATEGORY = "LivePortrait"
-
-<<<<<<< HEAD
-class KeypointsToImage:
-    @classmethod
-    def INPUT_TYPES(s):
-        return {"required": {
-            "crop_info": ("CROPINFO", {"default": []}),
-            },
-        }
-
-=======
-    def process(self, driving_crop_info, eye_retargeting, eyes_retargeting_multiplier, lip_retargeting, lip_retargeting_multiplier):
-
-        driving_landmarks = []
-        for crop in driving_crop_info["crop_info_list"]:
-            driving_landmarks.append(crop['lmk_crop'])
-                          
-        retargeting_info = {
-            'eye_retargeting': eye_retargeting,
-            'eyes_retargeting_multiplier': eyes_retargeting_multiplier,
-            'lip_retargeting': lip_retargeting,
-            'lip_retargeting_multiplier': lip_retargeting_multiplier,
-            'driving_landmarks': driving_landmarks
-        }
-
-        return (retargeting_info,)
 
 
 class KeypointsToImage:
@@ -860,16 +750,11 @@
             },
         }
 
->>>>>>> c2bb34d4
     RETURN_TYPES = ("IMAGE",)
     RETURN_NAMES = ("keypoints_image",)
     FUNCTION = "drawkeypoints"
     CATEGORY = "LivePortrait"
 
-<<<<<<< HEAD
-    def drawkeypoints(self, crop_info):
-        height, width = crop_info["crop_info_list"][0]['input_image_size']
-=======
     def drawkeypoints(self, crop_info, draw_lines):
         #           left upper eye | left lower eye | right upper eye | right lower eye | upper lip top | lower lip bottom | upper lip bottom | lower lip top | jawline         | left eyebrow | right eyebrow | nose            | left pupil    | right pupil  |  nose center
         indices = [                  12,               24,              37,               48,             66,                85,                96,             108,              145,           165,            185,             197,             198,            199,          203]
@@ -884,21 +769,11 @@
             height, width = crop_info["crop_info_list"][0]['input_image_size']
         except:
             height, width = 512, 512
->>>>>>> c2bb34d4
         keypoints_img_list = []
         pbar = comfy.utils.ProgressBar(len(crop_info))
         for crop in crop_info["crop_info_list"]:
             if crop:
                 keypoints = crop['lmk_crop'].copy()
-<<<<<<< HEAD
-                # Draw each landmark as a circle
-                blank_image = np.zeros((height, width, 3), dtype=np.uint8) * 255
-                for (x, y) in keypoints:
-                    # Ensure the coordinates are within the dimensions of the blank image
-                    if 0 <= x < width and 0 <= y < height:
-                        cv2.circle(blank_image, (int(x), int(y)), radius=2, color=(0, 0, 255))
-
-=======
                 blank_image = np.zeros((height, width, 3), dtype=np.uint8) * 255
                 
                 if draw_lines:
@@ -919,7 +794,6 @@
                     for index, (x, y) in enumerate(keypoints):
                         cv2.circle(blank_image, (int(x), int(y)), radius=1, thickness=-1, color=colors[index])
                 
->>>>>>> c2bb34d4
                 keypoints_image = cv2.cvtColor(blank_image, cv2.COLOR_BGR2RGB)
             else:
                 keypoints_image = np.zeros((height, width, 3), dtype=np.uint8) * 255
@@ -929,10 +803,6 @@
         keypoints_img_tensor = (
             torch.stack([torch.from_numpy(np_array) for np_array in keypoints_img_list]) / 255).float()
 
-<<<<<<< HEAD
-
-=======
->>>>>>> c2bb34d4
         return (keypoints_img_tensor,)
 
 class KeypointScaler:
@@ -955,7 +825,6 @@
     def process(self, crop_info, offset_x, offset_y, scale):
 
         keypoints = crop_info['crop_info']['lmk_crop'].copy()
-<<<<<<< HEAD
 
         # Create an offset array
         # Calculate the centroid of the keypoints
@@ -972,24 +841,6 @@
 
         crop_info['crop_info']['lmk_crop'] = final_keypoints #fix this
 
-=======
-
-        # Create an offset array
-        # Calculate the centroid of the keypoints
-        centroid = keypoints.mean(axis=0)
-
-        # Translate keypoints to origin by subtracting the centroid
-        translated_keypoints = keypoints - centroid
-
-        # Scale the translated keypoints
-        scaled_keypoints = translated_keypoints * scale
-
-        # Translate scaled keypoints back to original position and then apply the offset
-        final_keypoints = scaled_keypoints + centroid + np.array([offset_x, offset_y])
-
-        crop_info['crop_info']['lmk_crop'] = final_keypoints #fix this
-
->>>>>>> c2bb34d4
         # Draw each landmark as a circle
         width, height = 512, 512
         blank_image = np.zeros((height, width, 3), dtype=np.uint8) * 255
@@ -1013,10 +864,7 @@
     "KeypointsToImage": KeypointsToImage,
     "LivePortraitLoadCropper": LivePortraitLoadCropper,
     "LivePortraitLoadMediaPipeCropper": LivePortraitLoadMediaPipeCropper,
-<<<<<<< HEAD
-=======
     "LivePortraitLoadFaceAlignmentCropper": LivePortraitLoadFaceAlignmentCropper,
->>>>>>> c2bb34d4
     "LivePortraitComposite": LivePortraitComposite,
 }
 NODE_DISPLAY_NAME_MAPPINGS = {
@@ -1028,9 +876,6 @@
     "KeypointsToImage": "LivePortrait KeypointsToImage",
     "LivePortraitLoadCropper": "LivePortrait Load InsightFaceCropper",
     "LivePortraitLoadMediaPipeCropper": "LivePortrait Load MediaPipeCropper",
-<<<<<<< HEAD
-=======
     "LivePortraitLoadFaceAlignmentCropper": "LivePortrait Load FaceAlignmentCropper",
->>>>>>> c2bb34d4
     "LivePortraitComposite": "LivePortrait Composite",
     }