--- conflicted
+++ resolved
@@ -4,19 +4,12 @@
 utility functions and classes to handle feature extraction and model loading
 """
 
-<<<<<<< HEAD
-import os.path as osp
-=======
->>>>>>> c2bb34d4
 import cv2
 import torch
 import numpy as np
 from typing import Union
 from collections import OrderedDict
-<<<<<<< HEAD
-=======
 from scipy.spatial import ConvexHull # pylint: disable=E0401,E0611
->>>>>>> c2bb34d4
 
 def squeeze_tensor_to_numpy(tensor):
     out = tensor.data.squeeze(0).cpu().numpy()
