--- conflicted
+++ resolved
@@ -5,11 +5,7 @@
 from dataclasses import dataclass, field
 import cv2#; cv2.setNumThreads(0); cv2.ocl.setUseOpenCL(False)
 
-<<<<<<< HEAD
-from .landmark_runner import LandmarkRunner
-=======
 from .landmark_runner import LandmarkRunner, LandmarkRunnerTorch
->>>>>>> c2bb34d4
 
 from .crop import crop_image
 
@@ -30,10 +26,7 @@
     def __init__(self, **kwargs) -> None:
         device_id = kwargs.get('device_id', 0)
         provider = kwargs.get('onnx_device', 'CPU')
-<<<<<<< HEAD
-=======
         detection_threshold = kwargs.get('detection_threshold', 0.5)
->>>>>>> c2bb34d4
         self.landmark_runner = LandmarkRunner(
             ckpt_path=os.path.join(folder_paths.models_dir, 'liveportrait', 'landmark.onnx'),
             onnx_provider=provider,
@@ -79,7 +72,6 @@
         # update a 256x256 version for network input or else
         cropped_image_256 = cv2.resize(image_crop, (256, 256), interpolation=cv2.INTER_AREA)
         ret_dct['pt_crop_256x256'] = ret_dct['pt_crop'] * 256 / dsize
-<<<<<<< HEAD
 
         input_image_size = img_rgb.shape[:2]
         ret_dct['input_image_size'] = input_image_size
@@ -88,30 +80,12 @@
         lmk = recon_ret['pts']
         ret_dct['lmk_crop'] = lmk
 
-=======
-
-        input_image_size = img_rgb.shape[:2]
-        ret_dct['input_image_size'] = input_image_size
-    
-        recon_ret = self.landmark_runner.run(img_rgb, pts)
-        lmk = recon_ret['pts']
-        ret_dct['lmk_crop'] = lmk
-
->>>>>>> c2bb34d4
         return ret_dct, cropped_image_256
     
 class CropperMediaPipe(object):
     def __init__(self, **kwargs) -> None:
         device_id = kwargs.get('device_id', 0)
         provider = kwargs.get('onnx_device', 'CPU')
-<<<<<<< HEAD
-        self.landmark_runner = LandmarkRunner(
-            ckpt_path=os.path.join(folder_paths.models_dir, 'liveportrait', 'landmark.onnx'),
-            onnx_provider=provider,
-            device_id=device_id
-        )
-        self.landmark_runner.warmup()
-=======
 
         if provider != "torch_gpu":
             self.landmark_runner = LandmarkRunner(
@@ -127,7 +101,6 @@
                     device_id=device_id
                 )
         
->>>>>>> c2bb34d4
         from ...media_pipe.mp_utils  import LMKExtractor
         self.lmk_extractor = LMKExtractor()
 
@@ -170,9 +143,6 @@
         lmk = recon_ret['pts']
         ret_dct['lmk_crop'] = lmk
 
-<<<<<<< HEAD
-        return ret_dct, cropped_image_256
-=======
         return ret_dct, cropped_image_256
     
 class CropperFaceAlignment(object):
@@ -239,5 +209,4 @@
         ret_dct['lmk_crop'] = lmk
 
         return ret_dct, cropped_image_256
-    
->>>>>>> c2bb34d4
+    