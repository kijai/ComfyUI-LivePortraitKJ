--- conflicted
+++ resolved
@@ -14,10 +14,7 @@
 from .live_portrait_wrapper import LivePortraitWrapper
 from .utils.retargeting_utils import calc_eye_close_ratio, calc_lip_close_ratio
 from .utils.filter import smooth
-<<<<<<< HEAD
-=======
 from .utils.helper import calc_motion_multiplier
->>>>>>> c2bb34d4
 
 import os
 script_directory = os.path.dirname(os.path.abspath(__file__))
@@ -42,11 +39,7 @@
         )
 
     def execute(
-<<<<<<< HEAD
-        self, driving_images, crop_info, driving_landmarks, delta_multiplier, relative_motion_mode, driving_smooth_observation_variance, mismatch_method="constant", 
-=======
         self, driving_images, crop_info, driving_landmarks, delta_multiplier, relative_motion_mode, driving_smooth_observation_variance, mismatch_method="constant", expression_friendly=False, driving_multiplier=1.0, 
->>>>>>> c2bb34d4
     ):
         inference_cfg = self.live_portrait_wrapper.cfg
         device = inference_cfg.device_id
@@ -81,11 +74,8 @@
                 driving_info.append(None)
                 driving_rot_list.append(None)
                 driving_exp_list.append(None)
-<<<<<<< HEAD
-=======
                 if i == 0:
                     raise ValueError("No face detected in FIRST source image")
->>>>>>> c2bb34d4
                 continue
             x_d_info = self.live_portrait_wrapper.get_kp_info(driving_images[i].unsqueeze(0).to(device))
             
@@ -181,12 +171,6 @@
                 t_new = x_d_info["t"]
 
             t_new[..., 2].fill_(0)  # zero tz
-<<<<<<< HEAD
-
-            delta_new = delta_new * delta_multiplier
-            
-            x_d_i_new = scale_new * (x_c_s @ R_new + delta_new) + t_new
-=======
 
             delta_new = delta_new * delta_multiplier
             
@@ -200,7 +184,6 @@
                 x_d_diff = (x_d_i_new - x_d_0_new) * motion_multiplier
                 x_d_i_new = x_d_diff + x_s
 
->>>>>>> c2bb34d4
             if (
                 not inference_cfg.flag_stitching
                 and not inference_cfg.flag_eye_retargeting
